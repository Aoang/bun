--- conflicted
+++ resolved
@@ -28,72 +28,7 @@
 		Name: "bun",
 
 		Commands: []*cli.Command{
-<<<<<<< HEAD
 			newDBCommand(migrations.Migrations, db),
-=======
-			{
-				Name:  "db",
-				Usage: "database migrations",
-				Subcommands: []*cli.Command{
-					{
-						Name:  "init",
-						Usage: "create migration tables",
-						Action: func(c *cli.Context) error {
-							return migrations.Init(c.Context, db)
-						},
-					},
-					{
-						Name:  "migrate",
-						Usage: "migrate database",
-						Action: func(c *cli.Context) error {
-							return migrations.Migrate(c.Context, db)
-						},
-					},
-					{
-						Name:  "rollback",
-						Usage: "rollback the last migration batch",
-						Action: func(c *cli.Context) error {
-							return migrations.Rollback(c.Context, db)
-						},
-					},
-					{
-						Name:  "lock",
-						Usage: "lock migrations",
-						Action: func(c *cli.Context) error {
-							return migrations.Lock(c.Context, db)
-						},
-					},
-					{
-						Name:  "unlock",
-						Usage: "unlock migrations",
-						Action: func(c *cli.Context) error {
-							return migrations.Unlock(c.Context, db)
-						},
-					},
-					{
-						Name:  "create_go",
-						Usage: "create Go migration",
-						Action: func(c *cli.Context) error {
-							return migrations.CreateGo(c.Context, db, c.Args().Get(0))
-						},
-					},
-					{
-						Name:  "create_sql",
-						Usage: "create SQL migration",
-						Action: func(c *cli.Context) error {
-							return migrations.CreateSQL(c.Context, db, c.Args().Get(0))
-						},
-					},
-					{
-						Name:  "mark_completed",
-						Usage: "mark migrations as completed without actually rnning them",
-						Action: func(c *cli.Context) error {
-							return migrations.MarkCompleted(c.Context, db)
-						},
-					},
-				},
-			},
->>>>>>> e5147cc1
 		},
 	}
 	if err := app.Run(os.Args); err != nil {
@@ -156,6 +91,13 @@
 				},
 			},
 			{
+				Name:  "status",
+				Usage: "print migrations status",
+				Action: func(c *cli.Context) error {
+					return migrations.Status(c.Context, db)
+				},
+			},
+			{
 				Name:  "mark_completed",
 				Usage: "mark migrations as completed without actually running them",
 				Action: func(c *cli.Context) error {
